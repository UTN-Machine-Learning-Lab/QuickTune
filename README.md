# QuickTune

![Architecture](figures/figure.png)

## Prepare environment
Create environment and install requirements:

```bash
conda -n quick_tune python=3.9
conda activate quick_tune
pip install -r requirements_qt.txt
```

Install torch and gpytorch version:

```bash
conda install pytorch==1.12.1 torchvision==0.13.1 torchaudio==0.12.1 cudatoolkit=10.2 -c pytorch
conda install gpytorch -c gpytorch
```

<<<<<<< HEAD
## Fine-tune Network (Directly)

Download a dataset. In this example, we will use a dataset from meta-album. The metadataset curves were generated in this way.
=======


## Fine-tune a pipeline (fixed Hyperparameters)

You can download a dataset and fine-tune a pipeline. In this example, we will use a dataset from meta-album. The metadataset curves were generated in this way.
>>>>>>> cb2dbe86

```bash
mkdir data && cd data
mkdir mtlbm && cd mtlbm
wget https://rewind.tf.uni-freiburg.de/index.php/s/pGyowo3WBp7f33S/download/PLT_VIL_Micro.zip
unzip PLT_VIL_Micro.zip
```

You can fine-tune network by providing any hyperparameter as follows:

```bash
mkdir output 
python finetune.py data --model dla46x_c \
					--pct_to_freeze 0.8 \
					--dataset "mtlb/PLT_VIL_Micro"\
					--train-split train \
					--val-split val  \
					--experiment test_experiment \
					--output output \
					--pretrained \
					--num_classes 20\
					--epochs 50
```


## Run Quick-Tune on meta-dataset

Download QuickTune meta-dataset:

```bash
mkdir data && cd data
wget https://rewind.tf.uni-freiburg.de/index.php/s/oMxC5sfrkA53ESo/download/qt_metadataset.zip
unzip QT_metadataset.zip
```

Run examples:
```bash
mkdir output
#quicktune on micro
python bash_scripts/run_micro.sh
#quicktune on mini
python bash_scripts/run_mini.sh
#quicktune on extended
python bash_scripts/run_extended.sh

#generate the plot for an experiment
python plots_generation/plot_results_benchmark.py --experiment_id qt_micro
```


## Run on a new dataset

For finetuning a new dataset, you can use the following examples as a reference. They run QuickTune on *Imagenette2-320* and *Inaturalist*.

```bash
#example on imagenette2-320
cd data
wget https://s3.amazonaws.com/fast-ai-imageclas/imagenette2-320.tgz

tar -xvzf imagenette2-320.tgz
cd .. #back to root folder

#before this execute quicktune on mini (above)
python bash_scripts/run_imagenette.sh

#before this execute quicktune on extended (above)
python bash_scripts/run_inaturalist.sh
```

If you use any other dataset, make sure to provide the datasets in a format accepted by Timm library. You have to pass the datasets descriptors for the execution as presented in the example bash scripts. 

<|MERGE_RESOLUTION|>--- conflicted
+++ resolved
@@ -18,17 +18,11 @@
 conda install gpytorch -c gpytorch
 ```
 
-<<<<<<< HEAD
-## Fine-tune Network (Directly)
-
-Download a dataset. In this example, we will use a dataset from meta-album. The metadataset curves were generated in this way.
-=======
 
 
 ## Fine-tune a pipeline (fixed Hyperparameters)
 
 You can download a dataset and fine-tune a pipeline. In this example, we will use a dataset from meta-album. The metadataset curves were generated in this way.
->>>>>>> cb2dbe86
 
 ```bash
 mkdir data && cd data
